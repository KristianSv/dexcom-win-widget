--- conflicted
+++ resolved
@@ -41,14 +41,7 @@
 
 ### Dexcom Setup
 1. **Dexcom G7** with the official Dexcom app installed
-<<<<<<< HEAD
-2. **Dexcom Share enabled** - Follow [Dexcom's instructions](https://provider.dexcom.com/education-research/cgm-education-use/videos/setting-dexcom-share-and-follow)
-3. **Email-based account** - Phone number logins may not work
-
-**Note**: No followers are required when using your own Dexcom account that's signed into the G7 app.
-=======
 2. **Email-based account** - Phone number logins may not work
->>>>>>> 1918ba90
 
 ### System Requirements
 - **Windows 10/11**
